/*
  Copyright 2013, 2015 SINTEF ICT, Applied Mathematics.
  Copyright 2014 STATOIL ASA.

  This file is part of the Open Porous Media project (OPM).

  OPM is free software: you can redistribute it and/or modify
  it under the terms of the GNU General Public License as published by
  the Free Software Foundation, either version 3 of the License, or
  (at your option) any later version.

  OPM is distributed in the hope that it will be useful,
  but WITHOUT ANY WARRANTY; without even the implied warranty of
  MERCHANTABILITY or FITNESS FOR A PARTICULAR PURPOSE.  See the
  GNU General Public License for more details.

  You should have received a copy of the GNU General Public License
  along with OPM.  If not, see <http://www.gnu.org/licenses/>.
*/

#ifndef OPM_BLACKOILPOLYMERMODEL_HEADER_INCLUDED
#define OPM_BLACKOILPOLYMERMODEL_HEADER_INCLUDED

#include <opm/autodiff/BlackoilModelBase.hpp>
#include <opm/autodiff/BlackoilModelParameters.hpp>
#include <opm/polymer/PolymerProperties.hpp>
#include <opm/polymer/fullyimplicit/PolymerPropsAd.hpp>
#include <opm/polymer/PolymerBlackoilState.hpp>
#include <opm/polymer/fullyimplicit/WellStateFullyImplicitBlackoilPolymer.hpp>

namespace Opm {

    /// A model implementation for three-phase black oil with polymer.
    ///
    /// The simulator is capable of handling three-phase problems
    /// where gas can be dissolved in oil and vice versa, with polymer
    /// in the water phase. It uses an industry-standard TPFA
    /// discretization with per-phase upwind weighting of mobilities.
    ///
    /// It uses automatic differentiation via the class AutoDiffBlock
    /// to simplify assembly of the jacobian matrix.
    template<class Grid>
    class BlackoilPolymerModel : public BlackoilModelBase<Grid, BlackoilPolymerModel<Grid> >
    {
    public:

        // ---------  Types and enums  ---------

        typedef BlackoilModelBase<Grid, BlackoilPolymerModel<Grid> > Base;
        typedef typename Base::ReservoirState ReservoirState;
        typedef typename Base::WellState WellState;
        // The next line requires C++11 support available in g++ 4.7.
        // friend Base;
        friend class BlackoilModelBase<Grid, BlackoilPolymerModel<Grid> >;

        /// Construct the model. It will retain references to the
        /// arguments of this functions, and they are expected to
        /// remain in scope for the lifetime of the solver.
        /// \param[in] param            parameters
        /// \param[in] grid             grid data structure
        /// \param[in] fluid            fluid properties
        /// \param[in] geo              rock properties
        /// \param[in] rock_comp_props  if non-null, rock compressibility properties
        /// \param[in] wells            well structure
        /// \param[in] linsolver        linear solver
        /// \param[in] has_disgas       turn on dissolved gas
        /// \param[in] has_vapoil       turn on vaporized oil feature
        /// \param[in] has_polymer      turn on polymer feature
        /// \param[in] has_plyshlog     true when PLYSHLOG keyword available
        /// \param[in] terminal_output  request output to cout/cerr
        BlackoilPolymerModel(const typename Base::ModelParameters&   param,
                             const Grid&                             grid,
                             const BlackoilPropsAdInterface&         fluid,
                             const DerivedGeology&                   geo,
                             const RockCompressibility*              rock_comp_props,
                             const PolymerPropsAd&                   polymer_props_ad,
                             const Wells*                            wells,
                             const NewtonIterationBlackoilInterface& linsolver,
                             const bool                              has_disgas,
                             const bool                              has_vapoil,
                             const bool                              has_polymer,
                             const bool                              has_plyshlog,
                             const std::vector<double>&              wells_rep_radius,
                             const std::vector<double>&              wells_perf_length,
                             const bool                              terminal_output);

        /// Called once before each time step.
        /// \param[in] dt                     time step size
        /// \param[in, out] reservoir_state   reservoir state variables
        /// \param[in, out] well_state        well state variables
        void prepareStep(const double dt,
                         ReservoirState& reservoir_state,
                         WellState& well_state);

        /// Called once after each time step.
        /// \param[in] dt                     time step size
        /// \param[in, out] reservoir_state   reservoir state variables
        /// \param[in, out] well_state        well state variables
        void afterStep(const double dt,
                       ReservoirState& reservoir_state,
                       WellState& well_state);

        /// Apply an update to the primary variables, chopped if appropriate.
        /// \param[in]      dx                updates to apply to primary variables
        /// \param[in, out] reservoir_state   reservoir state variables
        /// \param[in, out] well_state        well state variables
        void updateState(const V& dx,
                         ReservoirState& reservoir_state,
                         WellState& well_state);

        /// Compute convergence based on total mass balance (tol_mb) and maximum
        /// residual mass balance (tol_cnv).
        /// \param[in]   dt          timestep length
        /// \param[in]   iteration   current iteration number
        bool getConvergence(const double dt, const int iteration);

        /// Assemble the residual and Jacobian of the nonlinear system.
        /// \param[in]      reservoir_state   reservoir state variables
        /// \param[in, out] well_state        well state variables
        /// \param[in]      initial_assembly  pass true if this is the first call to assemble() in this timestep
        void assemble(const ReservoirState& reservoir_state,
                      WellState& well_state,
                      const bool initial_assembly);


    protected:

        // ---------  Types and enums  ---------

        typedef typename Base::SolutionState SolutionState;
        typedef typename Base::DataBlock DataBlock;
        enum { Concentration = CanonicalVariablePositions::Next };

        // ---------  Data members  ---------

        const PolymerPropsAd& polymer_props_ad_;
        const bool has_polymer_;
        const bool has_plyshlog_;
        const int  poly_pos_;
        V cmax_;

        // representative radius and perforation length of well perforations
        // to be used in shear-thinning computation.
        std::vector<double> wells_rep_radius_;
        std::vector<double> wells_perf_length_;

        // shear-thinning factor for cell faces
        std::vector<double> shear_mult_faces_;
        // shear-thinning factor for well perforations
        std::vector<double> shear_mult_wells_;

        // Need to declare Base members we want to use here.
        using Base::grid_;
        using Base::fluid_;
        using Base::geo_;
        using Base::rock_comp_props_;
        using Base::wells_;
        using Base::linsolver_;
        using Base::active_;
        using Base::canph_;
        using Base::cells_;
        using Base::ops_;
        using Base::wops_;
        using Base::has_disgas_;
        using Base::has_vapoil_;
        using Base::param_;
        using Base::use_threshold_pressure_;
        using Base::threshold_pressures_by_interior_face_;
        using Base::rq_;
        using Base::phaseCondition_;
        using Base::well_perforation_pressure_diffs_;
        using Base::residual_;
        using Base::terminal_output_;
        using Base::primalVariable_;
        using Base::pvdt_;

        // ---------  Protected methods  ---------

        // Need to declare Base members we want to use here.
        using Base::wellsActive;
        using Base::wells;
        using Base::variableState;
        using Base::computePressures;
        using Base::computeGasPressure;
        using Base::applyThresholdPressures;
        using Base::fluidViscosity;
        using Base::fluidReciprocFVF;
        using Base::fluidDensity;
        using Base::fluidRsSat;
        using Base::fluidRvSat;
        using Base::poroMult;
        using Base::transMult;
        using Base::updatePrimalVariableFromState;
        using Base::updatePhaseCondFromPrimalVariable;
        using Base::dpMaxRel;
        using Base::dsMax;
        using Base::drMaxRel;
        using Base::maxResidualAllowed;

        // using Base::addWellEq;
        using Base::updateWellControls;
        using Base::computeWellConnectionPressures;
        using Base::addWellControlEq;
        using Base::computeRelPerm;


        void
        makeConstantState(SolutionState& state) const;

        std::vector<V>
        variableStateInitials(const ReservoirState& x,
                              const WellState& xw) const;

        std::vector<int>
        variableStateIndices() const;

        SolutionState
        variableStateExtractVars(const ReservoirState& x,
                                 const std::vector<int>& indices,
                                 std::vector<ADB>& vars) const;

        void
        computeAccum(const SolutionState& state,
                     const int            aix  );

        void
        assembleMassBalanceEq(const SolutionState& state);

        void
<<<<<<< HEAD
        addWellEq(const SolutionState& state,
                  WellState& xw,
                  V& aliveWells);

        void
        extraAddWellEq(const SolutionState& state,
                       const WellState& xw,
                       const std::vector<ADB>& cq_ps,
                       const std::vector<ADB>& cmix_s,
                       const ADB& cqt_is,
                       const std::vector<int>& well_cells);
=======
        addWellContributionToMassBalanceEq(const SolutionState& state,
                                           const WellState& xw,
                                           const std::vector<ADB>& cq_s);
>>>>>>> fbbbc0ff

        void
        computeMassFlux(const int               actph ,
                        const V&                transi,
                        const ADB&              kr    ,
                        const ADB&              p     ,
                        const SolutionState&    state );

        void
        computeCmax(ReservoirState& state);

        ADB
        computeMc(const SolutionState& state) const;

        const std::vector<PhasePresence>
        phaseCondition() const {return this->phaseCondition_;}

        /// \brief Compute the reduction within the convergence check.
        /// \param[in] B     A matrix with MaxNumPhases columns and the same number rows
        ///                  as the number of cells of the grid. B.col(i) contains the values
        ///                  for phase i.
        /// \param[in] tempV A matrix with MaxNumPhases columns and the same number rows
        ///                  as the number of cells of the grid. tempV.col(i) contains the
        ///                   values
        ///                  for phase i.
        /// \param[in] R     A matrix with MaxNumPhases columns and the same number rows
        ///                  as the number of cells of the grid. B.col(i) contains the values
        ///                  for phase i.
        /// \param[out] R_sum An array of size MaxNumPhases where entry i contains the sum
        ///                   of R for the phase i.
        /// \param[out] maxCoeff An array of size MaxNumPhases where entry i contains the
        ///                   maximum of tempV for the phase i.
        /// \param[out] B_avg An array of size MaxNumPhases where entry i contains the average
        ///                   of B for the phase i.
        /// \param[in]  nc    The number of cells of the local grid.
        /// \return The total pore volume over all cells.
        double
        convergenceReduction(const Eigen::Array<double, Eigen::Dynamic, MaxNumPhases+1>& B,
                             const Eigen::Array<double, Eigen::Dynamic, MaxNumPhases+1>& tempV,
                             const Eigen::Array<double, Eigen::Dynamic, MaxNumPhases+1>& R,
                             std::array<double,MaxNumPhases+1>& R_sum,
                             std::array<double,MaxNumPhases+1>& maxCoeff,
                             std::array<double,MaxNumPhases+1>& B_avg,
                             std::vector<double>& maxNormWell,
                             int nc,
                             int nw) const;

        /// Computing the water velocity without shear-thinning for the cell faces.
        /// The water velocity will be used for shear-thinning calculation.
        void computeWaterShearVelocityFaces(const V& transi, const std::vector<ADB>& kr,
                                            const std::vector<ADB>& phasePressure, const SolutionState& state,
                                            std::vector<double>& water_vel, std::vector<double>& visc_mult);

        void computeWaterShearVelocityWells(const SolutionState& state, WellState& well_state,
                                            V& aliveWells, std::vector<double>& water_vel_wells, std::vector<double>& visc_mult_wells);


    };



    /// Need to include concentration in our state variables, otherwise all is as
    /// the default blackoil model.
    struct BlackoilPolymerSolutionState : public DefaultBlackoilSolutionState
    {
        explicit BlackoilPolymerSolutionState(const int np)
            : DefaultBlackoilSolutionState(np),
              concentration( ADB::null())
        {
        }
        ADB concentration;
    };



    /// Providing types by template specialisation of ModelTraits for BlackoilPolymerModel.
    template <class Grid>
    struct ModelTraits< BlackoilPolymerModel<Grid> >
    {
        typedef PolymerBlackoilState ReservoirState;
        typedef WellStateFullyImplicitBlackoilPolymer WellState;
        typedef BlackoilModelParameters ModelParameters;
        typedef BlackoilPolymerSolutionState SolutionState;
    };

} // namespace Opm

#include "BlackoilPolymerModel_impl.hpp"


#endif // OPM_BLACKOILPOLYMERMODEL_HEADER_INCLUDED<|MERGE_RESOLUTION|>--- conflicted
+++ resolved
@@ -227,24 +227,14 @@
         assembleMassBalanceEq(const SolutionState& state);
 
         void
-<<<<<<< HEAD
         addWellEq(const SolutionState& state,
                   WellState& xw,
                   V& aliveWells);
 
         void
-        extraAddWellEq(const SolutionState& state,
-                       const WellState& xw,
-                       const std::vector<ADB>& cq_ps,
-                       const std::vector<ADB>& cmix_s,
-                       const ADB& cqt_is,
-                       const std::vector<int>& well_cells);
-=======
         addWellContributionToMassBalanceEq(const SolutionState& state,
                                            const WellState& xw,
                                            const std::vector<ADB>& cq_s);
->>>>>>> fbbbc0ff
-
         void
         computeMassFlux(const int               actph ,
                         const V&                transi,
